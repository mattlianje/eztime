--- conflicted
+++ resolved
@@ -13,12 +13,8 @@
 ## Features
 - Forces correct, type-safe time handling
 - Duration arithmetic that reads like English
-<<<<<<< HEAD
-- Easily extensible w/ your business rules
-=======
 - Effortlessly extensible with custom parsers and business rules
 - Prevent timezone bugs forever: assume ZULU, require IANA zones
->>>>>>> f29812b2
 - Drop **EzTime.scala** into your project like a header-file
 
 **EzTime** is on MavenCentral
